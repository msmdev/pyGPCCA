--- conflicted
+++ resolved
@@ -1246,34 +1246,12 @@
         return self._eigenvalues
 
     @property
-<<<<<<< HEAD
     def transition_matrix(self) -> Union[np.ndarray, spmatrix]:
         """Row-stochastic transition matrix `P`."""
         return self._P
-=======
-    def metastable_sets(self) -> Optional[List[np.ndarray]]:
-        """
-        Crisp clustering using G-PCCA.
-
-        This is recommended only for visualization purposes.
-        You *cannot* compute any actual quantity of the coarse-grained
-        kinetics without employing the fuzzy memberships!
-
-        Returns
-        -------
-        A list of length equal to :attr:`n_metastable`.
-
-        Each element is an array with microstate indexes contained in it.
-        """
-        return (
-            None
-            if self.metastable_assignment is None or self.n_metastable is None
-            else [np.where(self.metastable_assignment == i)[0] for i in range(self.n_metastable)]
-        )
 
     def __repr__(self) -> str:
         return f"{self.__class__.__name__}[n={self.transition_matrix.shape[0]}, n_metastable={self.n_metastable}]"
 
     def __str__(self) -> str:
-        return repr(self)
->>>>>>> 073cffb4
+        return repr(self)