# This file is part of pyGPCCA.
#
# The code and documentation of the functions below origins (with some adjustments) from MSMTools.
#
# Copyright (c) 2015, 2014 Computational Molecular Biology Group, Freie Universitaet Berlin (GER)
#
# MSMTools is free software: you can redistribute it and/or modify
# it under the terms of the GNU Lesser General Public License as published by
# the Free Software Foundation, either version 3 of the License, or
# (at your option) any later version.
#
# This program is distributed in the hope that it will be useful,
# but WITHOUT ANY WARRANTY; without even the implied warranty of
# MERCHANTABILITY or FITNESS FOR A PARTICULAR PURPOSE.  See the
# GNU General Public License for more details.
#
# You should have received a copy of the GNU Lesser General Public License
# along with this program.  If not, see <http://www.gnu.org/licenses/>.

from typing import List, Union
from functools import singledispatch

from scipy.linalg import eig, lu_solve, lu_factor
from scipy.sparse import csgraph, spmatrix, csr_matrix, isspmatrix_csr
from scipy.sparse.linalg import eigs
import numpy as np

from pygpcca.utils._docs import d
from pygpcca.utils._checks import ensure_ndarray_or_sparse
from pygpcca.utils._constants import EPS

__all__ = [
    "connected_sets",
    "is_transition_matrix",
    "stationary_distribution",
]


@singledispatch
def connected_sets(C: Union[np.ndarray, spmatrix], directed: bool = True) -> List[np.ndarray]:
    """
    Compute connected sets of microstates.

    Connected components for a directed graph with edge-weights
    given by the count matrix.

    Parameters
    ----------
    C
        Count matrix specifying edge weights.
    directed
        Whether to compute connected components for a directed or undirected graph.

    Returns
    -------
    Each entry is an array containing all vertices (states) in the corresponding connected component. The list is sorted
    according to the size of the individual components. The largest connected set is the first entry in the list.

    Notes
    -----
    Viewing the count matrix as the adjacency matrix of a (directed) graph the connected components are given by the
    connected components of that graph. Connected components of a graph can be efficiently computed using
    Tarjan's algorithm [1]_.

    References
    ----------
    .. [1] Tarjan, R E. 1972. Depth-first search and linear graph
        algorithms. SIAM Journal on Computing 1 (2): 146-160.

    Credits
    ---------
    The code and docstring of this function origins (with some adjustments) from MSMTools
    Copyright (c) 2015, 2014 Computational Molecular Biology Group
    Freie Universitaet Berlin (GER)
    """
    raise NotImplementedError(type(C))


@connected_sets.register(np.ndarray)
def _csd(C: np.ndarray, directed: bool = True) -> List[np.ndarray]:
    return connected_sets(csr_matrix(C), directed=directed)


@connected_sets.register(spmatrix)
def _css(C: spmatrix, directed: bool = True) -> List[np.ndarray]:
    if not isspmatrix_csr(C):
        C = csr_matrix(C)

    M = C.shape[0]
    # compute connected components of C. nc is the number of components,
    # indices contain the component labels of the states
    nc, indices = csgraph.connected_components(C, directed=directed, connection="strong")

    # discrete states
    states = np.arange(M)

    # order indices
    ind = np.argsort(indices)
    indices = indices[ind]

    # order states
    states = states[ind]
    # the state index tuple is now of the following form (states, indices)=
    # ([s_23, s_17,...,s_3, s_2, ...], [0, 0, ..., 1, 1, ...])

    # find number of states per component
    count = np.bincount(indices)

    # cumulative sum of count gives start and end indices of components
    csum = np.zeros(len(count) + 1, dtype=np.uint32)
    csum[1:] = np.cumsum(count)

    # generate list containing components, sort each component by increasing state label
    cc = [np.sort(states[csum[i] : csum[i + 1]]) for i in range(nc)]

    # sort by size of component - largest component first
    return sorted(cc, key=lambda x: -len(x))


@singledispatch
def is_transition_matrix(T: Union[np.ndarray, spmatrix], tol: float = 1e-12) -> bool:
    r"""
    Check if the given matrix is a transition matrix.

    Parameters
    ----------
    T
        Matrix to check.
    tol
        Floating point tolerance to check with.

    Returns
    -------
    True, if ``T`` is a valid transition matrix, false otherwise.

    Notes
    -----
    A valid transition matrix :math:`P=(p_{ij})` has non-negative elements, :math:`p_{ij} \geq 0`, and elements of each
    row sum up to one, :math:`\sum_j p_{ij} = 1`. Matrices wit this property are also called stochastic matrices.

    Credits
    ---------
    The code and docstring of this function origins (with some adjustments) from MSMTools
    Copyright (c) 2015, 2014 Computational Molecular Biology Group
    Freie Universitaet Berlin (GER)
    """
    raise NotImplementedError(type(T))


@is_transition_matrix.register(spmatrix)
def _itmd(T: spmatrix, tol: float = 1e-12) -> bool:
    T = ensure_ndarray_or_sparse(T, ndim=2, uniform=True, kind="numeric")

    if not isspmatrix_csr(T):
        T = csr_matrix(T)  # compressed sparse row for fast row slicing
    values = T.data  # non-zero entries of T

    # check entry-wise positivity
    is_positive: bool = np.allclose(values, np.abs(values), rtol=tol)

    # check row normalization
    is_normed: bool = np.allclose(T.sum(axis=1), 1.0, rtol=tol)

    return is_positive and is_normed


@is_transition_matrix.register(np.ndarray)
def _itms(T: np.ndarray, tol: float = 1e-12) -> bool:
    T = ensure_ndarray_or_sparse(T, ndim=2, uniform=True, kind="numeric")

    dim = T.shape[0]
    X = np.abs(T) - T
    x = np.sum(T, axis=1)

    return X.max() < 2.0 * tol and np.abs(x - np.ones(dim)).max() < dim * tol  # type: ignore[no-any-return]


@singledispatch
@d.dedent
def stationary_distribution(P: Union[np.ndarray, spmatrix]) -> np.ndarray:
    r"""
    Compute stationary distribution of stochastic matrix `P`.

    Parameters
    ----------
    %(P)s

    Returns
    -------
    Vector of stationary probabilities.

    Notes
    -----
    The stationary distribution :math:`\pi` is the left eigenvector corresponding to the non-degenerate eigenvalue
    :math:`\lambda=1` of a reversible transition matrix :math:`P`,

<<<<<<< HEAD
    .. math:: \pi^T P =\pi^T.
=======
    .. math:: \mu^T T =\mu^T.

    Credits
    ---------
    The code and docstring of this function origins (with some adjustments) from MSMTools
    Copyright (c) 2015, 2014 Computational Molecular Biology Group
    Freie Universitaet Berlin (GER)
>>>>>>> 073cffb4
    """
    raise NotImplementedError(type(P))


@stationary_distribution.register(np.ndarray)
def _sdd(P: np.ndarray) -> np.ndarray:
    try:
        mu = stationary_distribution_from_backward_iteration(P)
        if np.any(mu < 0):  # numerical problem, fall back to more robust algorithm.
            raise RuntimeError("Encountered negative value.")
    except RuntimeError:
        mu = stationary_distribution_from_eigenvector(P)
        if np.any(mu < 0):  # still? Then set to 0 and renormalize
            mu = np.maximum(mu, 0.0)
            mu /= mu.sum()

    return mu


@stationary_distribution.register(spmatrix)
def _sds(P: spmatrix) -> np.ndarray:
    # get the top two eigenvalues and vecs so we can check for irreducibility
    vals, vecs = eigs(P.transpose(), k=2, which="LR", ncv=None)

    # check for irreducibility
    if np.allclose(vals, 1, rtol=1e2 * EPS, atol=1e2 * EPS):
        raise ValueError("This matrix is reducible.")

    # sort by real part and take the top one
    p = np.argsort(vals.real)[::-1]
    vecs = vecs[:, p]
    top_vec = vecs[:, 0]

    # check for imaginary component
    imaginary_component = top_vec.imag
    if not np.allclose(imaginary_component, 0, rtol=EPS, atol=EPS):
        raise ValueError("Top eigenvector has imaginary component.")
    top_vec = top_vec.real

    # check the sign structure
    if not (top_vec > -1e4 * EPS).all() and not (top_vec < 1e4 * EPS).all():
        raise ValueError("Top eigenvector has both positive and negative entries.")
    top_vec = np.abs(top_vec)

    # normalize to 1 and return
    return top_vec / np.sum(top_vec)


def backward_iteration(A: np.ndarray, mu: float, x0: np.ndarray, tol: float = 1e-14, maxiter: int = 100) -> np.ndarray:
    """
    Find eigenvector to approximate eigenvalue via backward iteration.

    Parameters
    ----------
    A
        Matrix for which eigenvector is desired.
    mu
        Approximate eigenvalue for desired eigenvector.
    x0
        Initial guess for eigenvector.
    tol
        Tolerance parameter for termination of iteration.

    Returns
    -------
    Eigenvector to approximate eigenvalue ``mu``.

    Credits
    ---------
    The code and docstring of this function origins (with some adjustments) from MSMTools
    Copyright (c) 2015, 2014 Computational Molecular Biology Group
    Freie Universitaet Berlin (GER)
    """
    T = A - mu * np.eye(A.shape[0])
    # LU-factor of T
    lupiv = lu_factor(T)
    # starting iterate with ||y_0||=1
    r0 = 1.0 / np.linalg.norm(x0)
    y0 = x0 * r0
    # local variables for inverse iteration
    y = 1.0 * y0
    r = 1.0 * r0
    for _ in range(maxiter):
        x = lu_solve(lupiv, y)
        r = 1.0 / np.linalg.norm(x)
        y = x * r
        if r <= tol:
            return y

    raise RuntimeError(f"Failed to converge after `{maxiter}` iterations, residuum is `{r}`.")


@d.dedent
def stationary_distribution_from_backward_iteration(P: np.ndarray, eps: float = 1e-15) -> np.ndarray:
    """
    Fast computation of the stationary vector using backward iteration.

    Parameters
    ----------
    %(P)s
    eps
        Perturbation parameter for the true eigenvalue.

    Returns
    -------
    Stationary vector.

    Credits
    ---------
    The code and docstring of this function origins (with some adjustments) from MSMTools
    Copyright (c) 2015, 2014 Computational Molecular Biology Group
    Freie Universitaet Berlin (GER)
    """
    A = np.transpose(P)
    mu = 1.0 - eps
    x0 = np.ones(P.shape[0])
    y = backward_iteration(A, mu, x0)

    return y / np.sum(y)


@d.dedent
def stationary_distribution_from_eigenvector(P: np.ndarray) -> np.ndarray:
    r"""
    Compute stationary distribution of stochastic matrix `P`.

    The stationary distribution is the left eigenvector corresponding to the
    non-degenerate eigenvalue :math:`\lambda=1`.

    Parameters
    ----------
    %(P)s

    Returns
    -------
    Vector of stationary probabilities.

    Credits
    ---------
    The code and docstring of this function origins (with some adjustments) from MSMTools
    Copyright (c) 2015, 2014 Computational Molecular Biology Group
    Freie Universitaet Berlin (GER)
    """
    val, L = eig(P, left=True, right=False)

    # sorted eigenvalues and left and right eigenvectors
    perm = np.argsort(val)[::-1]

    L = L[:, perm]
    # make sure that stationary distribution is non-negative and l1-normalized
    nu = np.abs(L[:, 0])

    return nu / np.sum(nu)<|MERGE_RESOLUTION|>--- conflicted
+++ resolved
@@ -194,17 +194,13 @@
     The stationary distribution :math:`\pi` is the left eigenvector corresponding to the non-degenerate eigenvalue
     :math:`\lambda=1` of a reversible transition matrix :math:`P`,
 
-<<<<<<< HEAD
     .. math:: \pi^T P =\pi^T.
-=======
-    .. math:: \mu^T T =\mu^T.
-
-    Credits
-    ---------
-    The code and docstring of this function origins (with some adjustments) from MSMTools
-    Copyright (c) 2015, 2014 Computational Molecular Biology Group
-    Freie Universitaet Berlin (GER)
->>>>>>> 073cffb4
+
+    Credits
+    ---------
+    The code and docstring of this function origins (with some adjustments) from MSMTools
+    Copyright (c) 2015, 2014 Computational Molecular Biology Group
+    Freie Universitaet Berlin (GER)
     """
     raise NotImplementedError(type(P))
 
