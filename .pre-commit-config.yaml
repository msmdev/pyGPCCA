fail_fast: false
default_language_version:
    python: python3
default_stages:
-   commit
-   push
minimum_pre_commit_version: 2.9.0
repos:
-   repo: https://github.com/pre-commit/mirrors-mypy
    rev: v0.982
    hooks:
    -   id: mypy
        additional_dependencies: [numpy==1.20.0, scipy>=1.6.0]
-   repo: https://github.com/psf/black
    rev: 22.10.0
    hooks:
    -   id: black
        additional_dependencies: [toml]
-   repo: https://github.com/timothycrosley/isort
    rev: 5.10.1
    hooks:
    -   id: isort
        additional_dependencies: [toml]
        args: [--order-by-type]
-   repo: https://github.com/asottile/yesqa
    rev: v1.4.0
    hooks:
    -   id: yesqa
<<<<<<< HEAD
        additional_dependencies: ['flake8==3.8.4', flake8-tidy-imports, flake8-docstrings, flake8-rst-docstrings, flake8-comprehensions, flake8-bugbear, flake8-logging-format, flake8-blind-except, flake8-builtins, flake8-pytest-style, flake8-mock, flake8-string-format]
=======
        additional_dependencies: [flake8-tidy-imports, flake8-docstrings, flake8-rst-docstrings, flake8-comprehensions, flake8-bugbear, flake8-logging-format, flake8-blind-except, flake8-builtins, flake8-pytest-style, flake8-string-format]
>>>>>>> 1a58d567
-   repo: https://github.com/macisamuele/language-formatters-pre-commit-hooks
    rev: v2.4.0
    hooks:
    -   id: pretty-format-yaml
        args: [--autofix, --indent, '4', --preserve-quotes]
-   repo: https://github.com/pre-commit/pre-commit-hooks
    rev: v4.3.0
    hooks:
    -   id: detect-private-key
    -   id: check-merge-conflict
    -   id: check-ast
    -   id: check-symlinks
    -   id: check-added-large-files
    -   id: check-executables-have-shebangs
    -   id: fix-encoding-pragma
        args: [--remove]
    -   id: end-of-file-fixer
    -   id: mixed-line-ending
        args: [--fix=lf]
    -   id: trailing-whitespace
        exclude: ^.bumpversion.cfg$  # trailing whitespace
    -   id: name-tests-test
        args: [--django]
    -   id: check-case-conflict
    -   id: check-docstring-first
    -   id: check-yaml
    -   id: check-toml
    -   id: requirements-txt-fixer
-   repo: https://gitlab.com/pycqa/flake8
    rev: 3.9.2
    hooks:
    -   id: flake8
        additional_dependencies: [flake8-tidy-imports, flake8-docstrings, flake8-rst-docstrings, flake8-comprehensions, flake8-bugbear, flake8-logging-format, flake8-blind-except, flake8-builtins, flake8-pytest-style, flake8-string-format]
-   repo: https://github.com/myint/autoflake
    rev: v1.7.1
    hooks:
    -   id: autoflake
        args: [--in-place, --remove-all-unused-imports, --remove-unused-variable, --ignore-init-module-imports]
-   repo: https://github.com/jumanjihouse/pre-commit-hooks
    rev: 3.0.0
    hooks:
    -   id: script-must-have-extension
        name: Check executable files use .sh extension
        types: [shell, executable]
-   repo: https://github.com/asottile/blacken-docs
    rev: v1.12.1
    hooks:
    -   id: blacken-docs
        additional_dependencies: [black==22.10.0]
-   repo: https://github.com/asottile/pyupgrade
    rev: v3.0.0
    hooks:
    -   id: pyupgrade
        args: [--py3-plus, --py37-plus]
-   repo: https://github.com/pre-commit/pygrep-hooks
    rev: v1.9.0
    hooks:
    -   id: python-no-eval
    -   id: python-use-type-annotations
    -   id: python-check-blanket-noqa
    -   id: rst-backticks
    -   id: rst-directive-colons
    -   id: rst-inline-touching-normal
-   repo: https://github.com/PyCQA/doc8
    rev: v1.0.0
    hooks:
    -   id: doc8<|MERGE_RESOLUTION|>--- conflicted
+++ resolved
@@ -26,11 +26,7 @@
     rev: v1.4.0
     hooks:
     -   id: yesqa
-<<<<<<< HEAD
-        additional_dependencies: ['flake8==3.8.4', flake8-tidy-imports, flake8-docstrings, flake8-rst-docstrings, flake8-comprehensions, flake8-bugbear, flake8-logging-format, flake8-blind-except, flake8-builtins, flake8-pytest-style, flake8-mock, flake8-string-format]
-=======
         additional_dependencies: [flake8-tidy-imports, flake8-docstrings, flake8-rst-docstrings, flake8-comprehensions, flake8-bugbear, flake8-logging-format, flake8-blind-except, flake8-builtins, flake8-pytest-style, flake8-string-format]
->>>>>>> 1a58d567
 -   repo: https://github.com/macisamuele/language-formatters-pre-commit-hooks
     rev: v2.4.0
     hooks:
